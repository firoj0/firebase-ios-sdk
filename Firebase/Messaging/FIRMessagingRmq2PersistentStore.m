--- conflicted
+++ resolved
@@ -107,10 +107,7 @@
 #pragma clang diagnostic push
 #pragma clang diagnostic ignored "-Wunguarded-availability"
   const char *errorStr = sqlite3_errstr(result);
-<<<<<<< HEAD
-=======
 #pragma pop
->>>>>>> 8f0c3254
   NSString *errorString = [NSString stringWithFormat:@"%d - %s", result, errorStr];
   return errorString;
 }
