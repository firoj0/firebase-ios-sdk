--- conflicted
+++ resolved
@@ -1464,12 +1464,8 @@
 		97C492D2524E92927C11F425 /* Pods-Firestore_FuzzTests_iOS.release.xcconfig */ = {isa = PBXFileReference; includeInIndex = 1; lastKnownFileType = text.xcconfig; name = "Pods-Firestore_FuzzTests_iOS.release.xcconfig"; path = "Pods/Target Support Files/Pods-Firestore_FuzzTests_iOS/Pods-Firestore_FuzzTests_iOS.release.xcconfig"; sourceTree = "<group>"; };
 		98366480BD1FD44A1FEDD982 /* Pods-Firestore_Example_macOS.debug.xcconfig */ = {isa = PBXFileReference; includeInIndex = 1; lastKnownFileType = text.xcconfig; name = "Pods-Firestore_Example_macOS.debug.xcconfig"; path = "Pods/Target Support Files/Pods-Firestore_Example_macOS/Pods-Firestore_Example_macOS.debug.xcconfig"; sourceTree = "<group>"; };
 		99434327614FEFF7F7DC88EC /* counting_query_engine.cc */ = {isa = PBXFileReference; includeInIndex = 1; lastKnownFileType = sourcecode.cpp.cpp; path = counting_query_engine.cc; sourceTree = "<group>"; };
-<<<<<<< HEAD
-		9B0B005A79E765AF02793DCE /* schedule_test.cc */ = {isa = PBXFileReference; includeInIndex = 1; path = schedule_test.cc; sourceTree = "<group>"; };
+		9B0B005A79E765AF02793DCE /* schedule_test.cc */ = {isa = PBXFileReference; includeInIndex = 1; lastKnownFileType = sourcecode.cpp.cpp;path = schedule_test.cc; sourceTree = "<group>"; };
 		9C1AFCC9E616EC33D6E169CF /* recovery_spec_test.json */ = {isa = PBXFileReference; includeInIndex = 1; path = recovery_spec_test.json; sourceTree = "<group>"; };
-=======
-		9B0B005A79E765AF02793DCE /* schedule_test.cc */ = {isa = PBXFileReference; includeInIndex = 1; lastKnownFileType = sourcecode.cpp.cpp; path = schedule_test.cc; sourceTree = "<group>"; };
->>>>>>> 204f4832
 		9CFD366B783AE27B9E79EE7A /* string_format_apple_test.mm */ = {isa = PBXFileReference; includeInIndex = 1; lastKnownFileType = sourcecode.cpp.objcpp; path = string_format_apple_test.mm; sourceTree = "<group>"; };
 		A5466E7809AD2871FFDE6C76 /* view_testing.cc */ = {isa = PBXFileReference; includeInIndex = 1; lastKnownFileType = sourcecode.cpp.cpp; path = view_testing.cc; sourceTree = "<group>"; };
 		A5FA86650A18F3B7A8162287 /* Pods-Firestore_Benchmarks_iOS.release.xcconfig */ = {isa = PBXFileReference; includeInIndex = 1; lastKnownFileType = text.xcconfig; name = "Pods-Firestore_Benchmarks_iOS.release.xcconfig"; path = "Pods/Target Support Files/Pods-Firestore_Benchmarks_iOS/Pods-Firestore_Benchmarks_iOS.release.xcconfig"; sourceTree = "<group>"; };
