// For Sign in with Facebook
import FBSDKLoginKit
// Copyright 2020 Google LLC
//
// Licensed under the Apache License, Version 2.0 (the "License");
// you may not use this file except in compliance with the License.
// You may obtain a copy of the License at
//
//      http://www.apache.org/licenses/LICENSE-2.0
//
// Unless required by applicable law or agreed to in writing, software
// distributed under the License is distributed on an "AS IS" BASIS,
// WITHOUT WARRANTIES OR CONDITIONS OF ANY KIND, either express or implied.
// See the License for the specific language governing permissions and
// limitations under the License.
@testable import FirebaseAuth
<<<<<<< HEAD

// For Sign in with Facebook
import FBSDKLoginKit
=======
>>>>>>> f5d8b4f7
// [START auth_import]
import FirebaseCore
import GameKit
// For Sign in with Google
// [START google_import]
import GoogleSignIn
import UIKit

// For Sign in with Apple
import AuthenticationServices
import CryptoKit

private let kFacebookAppID = "ENTER APP ID HERE"
private let kContinueUrl = "Enter URL"

class AuthViewController: UIViewController, DataSourceProviderDelegate {
  var dataSourceProvider: DataSourceProvider<AuthMenuData>!
  var authStateDidChangeListeners: [AuthStateDidChangeListenerHandle] = []
  var IDTokenDidChangeListeners: [IDTokenDidChangeListenerHandle] = []
  var actionCodeContinueURL: URL?
  var actionCodeRequestType: ActionCodeRequestType = .inApp

  let spinner = UIActivityIndicatorView(style: .medium)
  var tableView: UITableView { view as! UITableView }

  override func loadView() {
    view = UITableView(frame: .zero, style: .insetGrouped)
  }

  override func viewDidLoad() {
    super.viewDidLoad()
    configureNavigationBar()
    configureDataSourceProvider()
  }

  private func showSpinner() {
    spinner.center = view.center
    spinner.startAnimating()
    view.addSubview(spinner)
  }

  private func hideSpinner() {
    spinner.stopAnimating()
    spinner.removeFromSuperview()
  }

  private func actionCodeSettings() -> ActionCodeSettings {
    let settings = ActionCodeSettings()
    settings.url = actionCodeContinueURL
    settings.handleCodeInApp = (actionCodeRequestType == .inApp)
    return settings
  }

  // MARK: - DataSourceProviderDelegate

  func didSelectRowAt(_ indexPath: IndexPath, on tableView: UITableView) {
    let item = dataSourceProvider.item(at: indexPath)

    let providerName = item.title!

    guard let provider = AuthMenu(rawValue: providerName) else {
      // The row tapped has no affiliated action.
      return
    }

    switch provider {
    case .settings:
      performSettings()

    case .google:
      performGoogleSignInFlow()

    case .apple:
      performAppleSignInFlow()

    case .facebook:
      performFacebookSignInFlow()

    case .twitter, .microsoft, .gitHub, .yahoo:
      performOAuthLoginFlow(for: provider)

    case .gameCenter:
      performGameCenterLoginFlow()

    case .emailPassword:
      performDemoEmailPasswordLoginFlow()

    case .passwordless:
      performPasswordlessLoginFlow()

    case .phoneNumber:
      performPhoneNumberLoginFlow()

    case .anonymous:
      performAnonymousLoginFlow()

    case .custom:
      performCustomAuthLoginFlow()

    case .initRecaptcha:
      performInitRecaptcha()

    case .customAuthDomain:
      performCustomAuthDomainFlow()

    case .getToken:
      getUserTokenResult(force: false)

    case .getTokenForceRefresh:
      getUserTokenResult(force: true)

    case .addAuthStateChangeListener:
      addAuthStateListener()

    case .removeLastAuthStateChangeListener:
      removeAuthStateListener()

    case .addIdTokenChangeListener:
      addIDTokenListener()

    case .removeLastIdTokenChangeListener:
      removeIDTokenListener()

    case .verifyClient:
      verifyClient()

    case .deleteApp:
      deleteApp()

    case .actionType:
      toggleActionCodeRequestType(at: indexPath)

    case .continueURL:
      changeActionCodeContinueURL(at: indexPath)

    case .requestVerifyEmail:
      requestVerifyEmail()

    case .requestPasswordReset:
      requestPasswordReset()

    case .resetPassword:
      resetPassword()

    case .checkActionCode:
      checkActionCode()

    case .applyActionCode:
      applyActionCode()

    case .verifyPasswordResetCode:
      verifyPasswordResetCode()
<<<<<<< HEAD

    case .phoneEnroll:
      phoneEnroll()

    case .totpEnroll:
      totpEnroll()

    case .multifactorUnenroll:
      mfaUnenroll()
=======
>>>>>>> f5d8b4f7
    }
  }

  // MARK: - Firebase 🔥

  private func performSettings() {
    let settingsController = SettingsViewController()
    navigationController?.pushViewController(settingsController, animated: true)
  }

  private func performGoogleSignInFlow() {
    // [START headless_google_auth]
    guard let clientID = FirebaseApp.app()?.options.clientID else { return }

    // Create Google Sign In configuration object.
    // [START_EXCLUDE silent]
    // TODO: Move configuration to Info.plist
    // [END_EXCLUDE]
    let config = GIDConfiguration(clientID: clientID)
    GIDSignIn.sharedInstance.configuration = config

    // Start the sign in flow!
    GIDSignIn.sharedInstance.signIn(withPresenting: self) { [unowned self] result, error in
      guard error == nil else {
        // [START_EXCLUDE]
        return displayError(error)
        // [END_EXCLUDE]
      }

      guard let user = result?.user,
            let idToken = user.idToken?.tokenString
      else {
        // [START_EXCLUDE]
        let error = NSError(
          domain: "GIDSignInError",
          code: -1,
          userInfo: [
            NSLocalizedDescriptionKey: "Unexpected sign in result: required authentication data is missing.",
          ]
        )
        return displayError(error)
        // [END_EXCLUDE]
      }

      let credential = GoogleAuthProvider.credential(withIDToken: idToken,
                                                     accessToken: user.accessToken.tokenString)

      // [START_EXCLUDE]
      signIn(with: credential)
      // [END_EXCLUDE]
    }
    // [END headless_google_auth]
  }

  func signIn(with credential: AuthCredential) {
    // [START signin_google_credential]
    AppManager.shared.auth().signIn(with: credential) { result, error in
      // [START_EXCLUDE silent]
      guard error == nil else { return self.displayError(error) }
      // [END_EXCLUDE]

      // At this point, our user is signed in
      // [START_EXCLUDE silent]
      // so we advance to the User View Controller
      self.transitionToUserViewController()
      // [END_EXCLUDE]
    }
    // [END signin_google_credential]
  }

  // For Sign in with Apple
  var currentNonce: String?

  private func performAppleSignInFlow() {
    do {
      let nonce = try CryptoUtils.randomNonceString()
      currentNonce = nonce
      let appleIDProvider = ASAuthorizationAppleIDProvider()
      let request = appleIDProvider.createRequest()
      request.requestedScopes = [.fullName, .email]
      request.nonce = CryptoUtils.sha256(nonce)

      let authorizationController = ASAuthorizationController(authorizationRequests: [request])
      authorizationController.delegate = self
      authorizationController.presentationContextProvider = self
      authorizationController.performRequests()
    } catch {
      // In the unlikely case that nonce generation fails, show error view.
      displayError(error)
    }
  }

  private func performFacebookSignInFlow() {
    // The following config can also be stored in the project's .plist
    Settings.shared.appID = kFacebookAppID
    Settings.shared.displayName = "AuthenticationExample"

    // Create a Facebook `LoginManager` instance
    let loginManager = LoginManager()
    loginManager.logIn(permissions: ["email"], from: self) { result, error in
      guard error == nil else { return self.displayError(error) }
      guard let accessToken = AccessToken.current else { return }
      let credential = FacebookAuthProvider.credential(withAccessToken: accessToken.tokenString)
      self.signin(with: credential)
    }
  }

  // Maintain a strong reference to an OAuthProvider for login
  private var oauthProvider: OAuthProvider!

  private func performOAuthLoginFlow(for provider: AuthMenu) {
    oauthProvider = OAuthProvider(providerID: provider.id)
    oauthProvider.getCredentialWith(nil) { credential, error in
      guard error == nil else { return self.displayError(error) }
      guard let credential = credential else { return }
      self.signin(with: credential)
    }
  }

  private func performGameCenterLoginFlow() {
    // Step 1: System Game Center Login
    GKLocalPlayer.local.authenticateHandler = { viewController, error in
      if let error = error {
        // Handle Game Center login error
        print("Error logging into Game Center: \(error.localizedDescription)")
      } else if let authViewController = viewController {
        // Present Game Center login UI if needed
        self.present(authViewController, animated: true)
      } else {
        // Game Center login successful, proceed to Firebase
        self.linkGameCenterToFirebase()
      }
    }
  }

  // Step 2: Link to Firebase
  private func linkGameCenterToFirebase() {
    GameCenterAuthProvider.getCredential { credential, error in
      if let error = error {
        // Handle Firebase credential retrieval error
        print("Error getting Game Center credential: \(error.localizedDescription)")
      } else if let credential = credential {
        Auth.auth().signIn(with: credential) { authResult, error in
          if let error = error {
            // Handle Firebase sign-in error
            print("Error signing into Firebase with Game Center: \(error.localizedDescription)")
          } else {
            // Firebase sign-in successful
            print("Successfully linked Game Center to Firebase")
          }
        }
      }
    }
  }

  private func performDemoEmailPasswordLoginFlow() {
    let loginController = LoginController()
    loginController.delegate = self
    navigationController?.pushViewController(loginController, animated: true)
  }

  private func performPasswordlessLoginFlow() {
    let passwordlessViewController = PasswordlessViewController()
    passwordlessViewController.delegate = self
    let navPasswordlessAuthController =
      UINavigationController(rootViewController: passwordlessViewController)
    navigationController?.present(navPasswordlessAuthController, animated: true)
  }

  private func performPhoneNumberLoginFlow() {
    let phoneAuthViewController = PhoneAuthViewController()
    phoneAuthViewController.delegate = self
    let navPhoneAuthController = UINavigationController(rootViewController: phoneAuthViewController)
    navigationController?.present(navPhoneAuthController, animated: true)
  }

  private func performAnonymousLoginFlow() {
    AppManager.shared.auth().signInAnonymously { result, error in
      guard error == nil else { return self.displayError(error) }
      self.transitionToUserViewController()
    }
  }

  private func performCustomAuthLoginFlow() {
    let customAuthController = CustomAuthViewController()
    customAuthController.delegate = self
    let navCustomAuthController = UINavigationController(rootViewController: customAuthController)
    navigationController?.present(navCustomAuthController, animated: true)
  }

  private func signin(with credential: AuthCredential) {
    AppManager.shared.auth().signIn(with: credential) { result, error in
      guard error == nil else { return self.displayError(error) }
      self.transitionToUserViewController()
    }
  }

  private func performInitRecaptcha() {
    Task {
      do {
        try await AppManager.shared.auth().initializeRecaptchaConfig()
        print("Initializing Recaptcha config succeeded.")
      } catch {
        print("Initializing Recaptcha config failed: \(error).")
      }
    }
  }

  private func performCustomAuthDomainFlow() {
    showTextInputPrompt(with: "Enter Custom Auth Domain For Auth: ", completion: { newDomain in
      AppManager.shared.auth().customAuthDomain = newDomain
    })
  }

  private func getUserTokenResult(force: Bool) {
    guard let currentUser = Auth.auth().currentUser else {
      print("Error: No user logged in")
      return
    }

    currentUser.getIDTokenResult(forcingRefresh: force, completion: { tokenResult, error in
      if error != nil {
        print("Error: Error refreshing token")
        return // Handle error case, returning early
      }

      if let tokenResult = tokenResult, let claims = tokenResult.claims as? [String: Any] {
        var message = "Token refresh succeeded\n\n"
        for (key, value) in claims {
          message += "\(key): \(value)\n"
        }
        self.displayInfo(title: "Info", message: message, style: .alert)
      } else {
        print("Error: Unable to access claims.")
      }
    })
  }

  private func addAuthStateListener() {
    weak var weakSelf = self
    let index = authStateDidChangeListeners.count
    print("Auth State Did Change Listener #\(index) was added.")
    let handle = Auth.auth().addStateDidChangeListener { [weak weakSelf] auth, user in
      guard weakSelf != nil else { return }
      print("Auth State Did Change Listener #\(index) was invoked on user '\(user?.uid ?? "nil")'")
    }
    authStateDidChangeListeners.append(handle)
  }

  private func removeAuthStateListener() {
    guard !authStateDidChangeListeners.isEmpty else {
      print("No remaining Auth State Did Change Listeners.")
      return
    }
    let index = authStateDidChangeListeners.count - 1
    let handle = authStateDidChangeListeners.last!
    Auth.auth().removeStateDidChangeListener(handle)
    authStateDidChangeListeners.removeLast()
    print("Auth State Did Change Listener #\(index) was removed.")
  }

  private func addIDTokenListener() {
    weak var weakSelf = self
    let index = IDTokenDidChangeListeners.count
    print("ID Token Did Change Listener #\(index) was added.")
    let handle = Auth.auth().addIDTokenDidChangeListener { [weak weakSelf] auth, user in
      guard weakSelf != nil else { return }
      print("ID Token Did Change Listener #\(index) was invoked on user '\(user?.uid ?? "")'.")
    }
    IDTokenDidChangeListeners.append(handle)
  }

  private func removeIDTokenListener() {
    guard !IDTokenDidChangeListeners.isEmpty else {
      print("No remaining ID Token Did Change Listeners.")
      return
    }
    let index = IDTokenDidChangeListeners.count - 1
    let handle = IDTokenDidChangeListeners.last!
    Auth.auth().removeIDTokenDidChangeListener(handle)
    IDTokenDidChangeListeners.removeLast()
    print("ID Token Did Change Listener #\(index) was removed.")
  }

  private func verifyClient() {
    AppManager.shared.auth().tokenManager.getTokenInternal { token, error in
      if token == nil {
        print("Verify iOS Client failed.")
        return
      }
      let request = VerifyClientRequest(
        withAppToken: token?.string,
        isSandbox: token?.type == .sandbox,
        requestConfiguration: AppManager.shared.auth().requestConfiguration
      )

      Task {
        do {
          let verifyResponse = try await AuthBackend.call(with: request)

          guard let receipt = verifyResponse.receipt,
                let timeoutDate = verifyResponse.suggestedTimeOutDate else {
            print("Internal Auth Error: invalid VerifyClientResponse.")
            return
          }

          let timeout = timeoutDate.timeIntervalSinceNow
          do {
            let credential = await AppManager.shared.auth().appCredentialManager
              .didStartVerification(
                withReceipt: receipt,
                timeout: timeout
              )

            guard credential.secret != nil else {
              print("Failed to receive remote notification to verify App ID.")
              return
            }

            let testPhoneNumber = "+16509964692"
            let request = SendVerificationCodeRequest(
              phoneNumber: testPhoneNumber,
              codeIdentity: CodeIdentity.credential(credential),
              requestConfiguration: AppManager.shared.auth().requestConfiguration
            )

            do {
              _ = try await AuthBackend.call(with: request)
              print("Verify iOS client succeeded")
            } catch {
              print("Verify iOS Client failed: \(error.localizedDescription)")
            }
          }
        } catch {
          print("Verify iOS Client failed: \(error.localizedDescription)")
        }
      }
    }
  }

  private func deleteApp() {
    AppManager.shared.app.delete { success in
      if success {
        print("App deleted successfully.")
      } else {
        print("Failed to delete app.")
      }
    }
  }

  private func toggleActionCodeRequestType(at indexPath: IndexPath) {
    switch actionCodeRequestType {
    case .inApp:
      actionCodeRequestType = .continue
    case .continue:
      actionCodeRequestType = .email
    case .email:
      actionCodeRequestType = .inApp
    }
    dataSourceProvider.updateItem(
      at: indexPath,
      item: Item(title: AuthMenu.actionType.name, detailTitle: actionCodeRequestType.name)
    )
    tableView.reloadData()
  }

  private func changeActionCodeContinueURL(at indexPath: IndexPath) {
    showTextInputPrompt(with: "Continue URL:", completion: { newContinueURL in
      self.actionCodeContinueURL = URL(string: newContinueURL)
      print("Successfully set Continue URL  to: \(newContinueURL)")
      self.dataSourceProvider.updateItem(
        at: indexPath,
        item: Item(
          title: AuthMenu.continueURL.name,
          detailTitle: self.actionCodeContinueURL?.absoluteString,
          isEditable: true
        )
      )
      self.tableView.reloadData()
    })
  }

  private func requestVerifyEmail() {
    showSpinner()
    let completionHandler: (Error?) -> Void = { [weak self] error in
      guard let self = self else { return }
      self.hideSpinner()

      if let error = error {
        let errorMessage = "Error sending verification email: \(error.localizedDescription)"
        showAlert(for: errorMessage)
        print(errorMessage)
      } else {
        let successMessage = "Verification email sent successfully!"
        showAlert(for: successMessage)
        print(successMessage)
      }
    }
    if actionCodeRequestType == .email {
      AppManager.shared.auth().currentUser?.sendEmailVerification(completion: completionHandler)
    } else {
      if actionCodeContinueURL == nil {
        print("Error: Action code continue URL is nil.")
        return
      }
      AppManager.shared.auth().currentUser?.sendEmailVerification(
        with: actionCodeSettings(),
        completion: completionHandler
      )
    }
  }

  func requestPasswordReset() {
    showTextInputPrompt(with: "Email:", completion: { email in
      print("Sending password reset link to: \(email)")
      self.showSpinner()
      let completionHandler: (Error?) -> Void = { [weak self] error in
        guard let self = self else { return }
        self.hideSpinner()
        if let error = error {
          print("Request password reset failed: \(error)")
          showAlert(for: error.localizedDescription)
          return
        }
        print("Request password reset succeeded.")
        showAlert(for: "Sent!")
      }
      if self.actionCodeRequestType == .email {
        AppManager.shared.auth().sendPasswordReset(withEmail: email, completion: completionHandler)
      } else {
        guard let actionCodeContinueURL = self.actionCodeContinueURL else {
          print("Error: Action code continue URL is nil.")
          return
        }
        AppManager.shared.auth().sendPasswordReset(
          withEmail: email,
          actionCodeSettings: self.actionCodeSettings(),
          completion: completionHandler
        )
      }
    })
  }

  private func resetPassword() {
    showSpinner()
    let completionHandler: (Error?) -> Void = { [weak self] error in
      guard let self = self else { return }
      self.hideSpinner()
      if let error = error {
        print("Password reset failed \(error)")
        showAlert(for: error.localizedDescription)
        return
      }
      print("Password reset succeeded")
      showAlert(for: "Password reset succeeded!")
    }
    showTextInputPrompt(with: "OOB Code:") {
      code in
      self.showTextInputPrompt(with: "New Password") {
        password in
        AppManager.shared.auth().confirmPasswordReset(
          withCode: code,
          newPassword: password,
          completion: completionHandler
        )
      }
    }
  }

  private func nameForActionCodeOperation(_ operation: ActionCodeOperation) -> String {
    switch operation {
    case .verifyEmail:
      return "Verify Email"
    case .recoverEmail:
      return "Recover Email"
    case .passwordReset:
      return "Password Reset"
    case .emailLink:
      return "Email Sign-In Link"
    case .verifyAndChangeEmail:
      return "Verify Before Change Email"
    case .revertSecondFactorAddition:
      return "Revert Second Factor Addition"
    case .unknown:
      return "Unknown action"
    }
  }

  private func checkActionCode() {
    showSpinner()
    let completionHandler: (ActionCodeInfo?, Error?) -> Void = { [weak self] info, error in
      guard let self = self else { return }
      self.hideSpinner()
      if let error = error {
        print("Check action code failed: \(error)")
        showAlert(for: error.localizedDescription)
        return
      }
      guard let info = info else { return }
      print("Check action code succeeded")
      let email = info.email
      let previousEmail = info.previousEmail
      let message = previousEmail != nil ? "\(previousEmail!) -> \(email)" : email
      let operation = self.nameForActionCodeOperation(info.operation)
      showAlert(for: operation)
    }
    showTextInputPrompt(with: "OOB Code:") {
      oobCode in
      AppManager.shared.auth().checkActionCode(oobCode, completion: completionHandler)
    }
  }

  private func applyActionCode() {
    showSpinner()
    let completionHandler: (Error?) -> Void = { [weak self] error in
      guard let self = self else { return }
      self.hideSpinner()
      if let error = error {
        print("Apply action code failed \(error)")
        showAlert(for: error.localizedDescription)
        return
      }
      print("Apply action code succeeded")
      showAlert(for: "Action code was properly applied")
    }
    showTextInputPrompt(with: "OOB Code: ") {
      oobCode in
      AppManager.shared.auth().applyActionCode(oobCode, completion: completionHandler)
    }
  }

  private func verifyPasswordResetCode() {
    showSpinner()
    let completionHandler: (String?, Error?) -> Void = { [weak self] email, error in
      guard let self = self else { return }
      self.hideSpinner()
      if let error = error {
        print("Verify password reset code failed \(error)")
        showAlert(for: error.localizedDescription)
        return
      }
      print("Verify password resest code succeeded.")
      showAlert(for: "Code verified for email: \(email)")
    }
    showTextInputPrompt(with: "OOB Code: ") {
      oobCode in
      AppManager.shared.auth().verifyPasswordResetCode(oobCode, completion: completionHandler)
    }
  }

  private func phoneEnroll() {
    guard let user = AppManager.shared.auth().currentUser else {
      showAlert(for: "No user logged in!")
      print("Error: User must be logged in first.")
      return
    }

    showTextInputPrompt(with: "Phone Number:") { phoneNumber in
      user.multiFactor.getSessionWithCompletion { session, error in
        guard let session = session else { return }
        guard error == nil else {
          self.showAlert(for: "Enrollment failed")
          print("Multi factor start enroll failed. Error: \(error!)")
          return
        }

        PhoneAuthProvider.provider().verifyPhoneNumber(phoneNumber, multiFactorSession: session) { verificationID, error in
          guard error == nil else {
            self.showAlert(for: "Enrollment failed")
            print("Multi factor start enroll failed. Error: \(error!)")
            return
          }

          self.showTextInputPrompt(with: "Verification Code: ") { verificationCode in
            let credential = PhoneAuthProvider.provider().credential(withVerificationID: verificationID!, verificationCode: verificationCode)
            let assertion = PhoneMultiFactorGenerator.assertion(with: credential)

            self.showTextInputPrompt(with: "Display Name:") { displayName in
              user.multiFactor.enroll(with: assertion, displayName: displayName) { error in
                if let error = error {
                  self.showAlert(for: "Enrollment failed")
                  print("Multi factor finalize enroll failed. Error: \(error)")
                } else {
                  self.showAlert(for: "Successfully enrolled: \(displayName)")
                  print("Multi factor finalize enroll succeeded.")
                }
              }
            }
          }
        }
      }
    }
  }

  private func totpEnroll() {
    guard let user = AppManager.shared.auth().currentUser else {
      print("Error: User must be logged in first.")
      return
    }

    user.multiFactor.getSessionWithCompletion { session, error in
      guard let session = session, error == nil else {
        if let error = error {
          self.showAlert(for: "Enrollment failed")
          print("Multi factor start enroll failed. Error: \(error.localizedDescription)")
        } else {
          self.showAlert(for: "Enrollment failed")
          print("Multi factor start enroll failed with unknown error.")
        }
        return
      }

      TOTPMultiFactorGenerator.generateSecret(with: session) { secret, error in
        guard let secret = secret, error == nil else {
          if let error = error {
            self.showAlert(for: "Enrollment failed")
            print("Error generating TOTP secret. Error: \(error.localizedDescription)")
          } else {
            self.showAlert(for: "Enrollment failed")
            print("Error generating TOTP secret.")
          }
          return
        }

        guard let accountName = user.email, let issuer = Auth.auth().app?.name else {
          self.showAlert(for: "Enrollment failed")
          print("Multi factor finalize enroll failed. Could not get account details.")
          return
        }

        DispatchQueue.main.async {
          let url = secret.generateQRCodeURL(withAccountName: accountName, issuer: issuer)

          guard !url.isEmpty else {
            self.showAlert(for: "Enrollment failed")
            print("Multi factor finalize enroll failed. Could not generate URL.")
            return
          }

          secret.openInOTPApp(withQRCodeURL: url)

          self.showQRCodePromptWithTextInput(with: "Scan this QR code and enter OTP:", url: url) { oneTimePassword in
            guard !oneTimePassword.isEmpty else {
              self.showAlert(for: "Display name must not be empty")
              print("OTP not entered.")
              return
            }

            let assertion = TOTPMultiFactorGenerator.assertionForEnrollment(with: secret, oneTimePassword: oneTimePassword)

            self.showTextInputPrompt(with: "Display Name") { displayName in
              guard !displayName.isEmpty else {
                self.showAlert(for: "Display name must not be empty")
                print("Display name not entered.")
                return
              }

              user.multiFactor.enroll(with: assertion, displayName: displayName) { error in
                if let error = error {
                  self.showAlert(for: "Enrollment failed")
                  print("Multi factor finalize enroll failed. Error: \(error.localizedDescription)")
                } else {
                  self.showAlert(for: "Successfully enrolled: \(displayName)")
                  print("Multi factor finalize enroll succeeded.")
                }
              }
            }
          }
        }
      }
    }
  }

  func mfaUnenroll() {
    var displayNames: [String] = []

    guard let currentUser = Auth.auth().currentUser else {
      print("Error: No current user")
      return
    }

    for factorInfo in currentUser.multiFactor.enrolledFactors {
      if let displayName = factorInfo.displayName {
        displayNames.append(displayName)
      }
    }

    let alertController = UIAlertController(title: "Select Multi Factor to Unenroll", message: nil, preferredStyle: .actionSheet)

    for displayName in displayNames {
      let action = UIAlertAction(title: displayName, style: .default) { _ in
        self.unenrollFactor(with: displayName)
      }
      alertController.addAction(action)
    }

    let cancelAction = UIAlertAction(title: "Cancel", style: .cancel, handler: nil)
    alertController.addAction(cancelAction)

    present(alertController, animated: true, completion: nil)
  }

  private func unenrollFactor(with displayName: String) {
    guard let currentUser = Auth.auth().currentUser else {
      self.showAlert(for: "User must be logged in")
      print("Error: No current user")
      return
    }

    var factorInfoToUnenroll: MultiFactorInfo?

    for factorInfo in currentUser.multiFactor.enrolledFactors {
      if factorInfo.displayName == displayName {
        factorInfoToUnenroll = factorInfo
        break
      }
    }

    if let factorInfo = factorInfoToUnenroll {
      currentUser.multiFactor.unenroll(withFactorUID: factorInfo.uid) { error in
        if let error = error {
          self.showAlert(for: "Failed to unenroll factor: \(displayName)")
          print("Multi factor unenroll failed. Error: \(error.localizedDescription)")
        } else {
          self.showAlert(for: "Successfully unenrolled: \(displayName)")
          print("Multi factor unenroll succeeded.")
        }
      }
    }
  }




  // MARK: - Private Helpers

  private func showTextInputPrompt(with message: String, completion: ((String) -> Void)? = nil) {
    let editController = UIAlertController(
      title: message,
      message: nil,
      preferredStyle: .alert
    )
    editController.addTextField()

    let saveHandler: (UIAlertAction) -> Void = { _ in
      let text = editController.textFields?.first?.text ?? ""
      completion?(text)
      // completion?()
    }

    let cancelHandler: (UIAlertAction) -> Void = { _ in
      completion?("")
      // completion?()
    }

    editController.addAction(UIAlertAction(title: "Save", style: .default, handler: saveHandler))
    editController.addAction(UIAlertAction(title: "Cancel", style: .cancel, handler: cancelHandler))

    // Assuming `self` is a view controller
    present(editController, animated: true, completion: nil)
  }

  private func showQRCodePromptWithTextInput(with message: String, url: String,
                                             completion: ((String) -> Void)? = nil) {
    // Create a UIAlertController
    let alertController = UIAlertController(
      title: "QR Code Prompt",
      message: message,
      preferredStyle: .alert
    )

    // Add a text field for input
    alertController.addTextField { textField in
      textField.placeholder = "Enter text"
    }

    // Create a UIImage from the URL
    guard let image = generateQRCode(from: url) else {
      print("Failed to generate QR code")
      return
    }

    // Create an image view to display the QR code
    let imageView = UIImageView(image: image)
    imageView.contentMode = .scaleAspectFit
    imageView.translatesAutoresizingMaskIntoConstraints = false

    // Add the image view to the alert controller
    alertController.view.addSubview(imageView)

    // Add constraints to position the image view
    NSLayoutConstraint.activate([
      imageView.topAnchor.constraint(equalTo: alertController.view.topAnchor, constant: 20),
      imageView.centerXAnchor.constraint(equalTo: alertController.view.centerXAnchor),
      imageView.widthAnchor.constraint(equalToConstant: 200),
      imageView.heightAnchor.constraint(equalToConstant: 200),
    ])

    // Add actions
    let cancelAction = UIAlertAction(title: "Cancel", style: .cancel, handler: nil)
    let submitAction = UIAlertAction(title: "Submit", style: .default) { _ in
      if let text = alertController.textFields?.first?.text {
        completion?(text)
      }
    }

    alertController.addAction(cancelAction)
    alertController.addAction(submitAction)

    // Present the alert controller
    UIApplication.shared.windows.first?.rootViewController?.present(
      alertController,
      animated: true,
      completion: nil
    )
  }

  // Function to generate QR code from a string
  private func generateQRCode(from string: String) -> UIImage? {
    let data = string.data(using: String.Encoding.ascii)

    if let filter = CIFilter(name: "CIQRCodeGenerator") {
      filter.setValue(data, forKey: "inputMessage")
      let transform = CGAffineTransform(scaleX: 10, y: 10)

      if let output = filter.outputImage?.transformed(by: transform) {
        return UIImage(ciImage: output)
      }
    }

    return nil
  }

  func showAlert(for message: String) {
    let alertController = UIAlertController(
      title: message,
      message: nil,
      preferredStyle: .alert
    )
    alertController.addAction(UIAlertAction(title: "OK", style: UIAlertAction.Style.default))
  }

  private func configureDataSourceProvider() {
    dataSourceProvider = DataSourceProvider(
      dataSource: AuthMenuData.sections,
      tableView: tableView
    )
    dataSourceProvider.delegate = self
  }

  private func configureNavigationBar() {
    navigationItem.title = "Firebase Auth"
    guard let navigationBar = navigationController?.navigationBar else { return }
    navigationBar.prefersLargeTitles = true
    navigationBar.titleTextAttributes = [.foregroundColor: UIColor.systemOrange]
    navigationBar.largeTitleTextAttributes = [.foregroundColor: UIColor.systemOrange]
  }

  private func transitionToUserViewController() {
    // UserViewController is at index 1 in the tabBarController.viewControllers array
    tabBarController?.transitionToViewController(atIndex: 1)
  }
}

// MARK: - LoginDelegate

extension AuthViewController: LoginDelegate {
  public func loginDidOccur() {
    transitionToUserViewController()
  }
}

// MARK: - Implementing Sign in with Apple with Firebase

extension AuthViewController: ASAuthorizationControllerDelegate,
  ASAuthorizationControllerPresentationContextProviding {
  // MARK: ASAuthorizationControllerDelegate

  func authorizationController(controller: ASAuthorizationController,
                               didCompleteWithAuthorization authorization: ASAuthorization) {
    guard let appleIDCredential = authorization.credential as? ASAuthorizationAppleIDCredential
    else {
      print("Unable to retrieve AppleIDCredential")
      return
    }

    guard let nonce = currentNonce else {
      fatalError("Invalid state: A login callback was received, but no login request was sent.")
    }

    guard let appleIDToken = appleIDCredential.identityToken else {
      print("Unable to fetch identity token")
      return
    }
    guard let appleAuthCode = appleIDCredential.authorizationCode else {
      print("Unable to fetch authorization code")
      return
    }
    guard let idTokenString = String(data: appleIDToken, encoding: .utf8) else {
      print("Unable to serialize token string from data: \(appleIDToken.debugDescription)")
      return
    }

    guard let _ = String(data: appleAuthCode, encoding: .utf8) else {
      print("Unable to serialize auth code string from data: \(appleAuthCode.debugDescription)")
      return
    }

    // use this call to create the authentication credential and set the user's full name
    let credential = OAuthProvider.appleCredential(withIDToken: idTokenString,
                                                   rawNonce: nonce,
                                                   fullName: appleIDCredential.fullName)

    AppManager.shared.auth().signIn(with: credential) { result, error in
      // Error. If error.code == .MissingOrInvalidNonce, make sure
      // you're sending the SHA256-hashed nonce as a hex string with
      // your request to Apple.
      guard error == nil else { return self.displayError(error) }

      // At this point, our user is signed in
      // so we advance to the User View Controller
      self.transitionToUserViewController()
    }
  }

  func authorizationController(controller: ASAuthorizationController,
                               didCompleteWithError error: Error) {
    // Ensure that you have:
    //  - enabled `Sign in with Apple` on the Firebase console
    //  - added the `Sign in with Apple` capability for this project
    print("Sign in with Apple failed: \(error)")
  }

  // MARK: ASAuthorizationControllerPresentationContextProviding

  func presentationAnchor(for controller: ASAuthorizationController) -> ASPresentationAnchor {
    return view.window!
  }
}<|MERGE_RESOLUTION|>--- conflicted
+++ resolved
@@ -14,12 +14,6 @@
 // See the License for the specific language governing permissions and
 // limitations under the License.
 @testable import FirebaseAuth
-<<<<<<< HEAD
-
-// For Sign in with Facebook
-import FBSDKLoginKit
-=======
->>>>>>> f5d8b4f7
 // [START auth_import]
 import FirebaseCore
 import GameKit
@@ -172,7 +166,6 @@
 
     case .verifyPasswordResetCode:
       verifyPasswordResetCode()
-<<<<<<< HEAD
 
     case .phoneEnroll:
       phoneEnroll()
@@ -182,8 +175,6 @@
 
     case .multifactorUnenroll:
       mfaUnenroll()
-=======
->>>>>>> f5d8b4f7
     }
   }
 
